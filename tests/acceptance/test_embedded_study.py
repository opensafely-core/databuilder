--- conflicted
+++ resolved
@@ -58,13 +58,8 @@
 
 def test_dump_dataset_sql_error_path(study, mssql_database):
     study.setup_from_string(invalid_dataset_definition)
-<<<<<<< HEAD
     with pytest.raises(SystemExit):
-        study.validate()
-=======
-    with pytest.raises(NameError):
         study.dump_dataset_sql()
->>>>>>> b087504d
 
 
 def test_dump_dataset_sql_with_no_dataset_attribute(study, mssql_database):
